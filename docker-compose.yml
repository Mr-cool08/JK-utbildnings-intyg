--- conflicted
+++ resolved
@@ -5,9 +5,8 @@
       POSTGRES_USER: ${POSTGRES_USER}
       POSTGRES_PASSWORD: ${POSTGRES_PASSWORD}
       POSTGRES_DB: ${POSTGRES_DB}
-    # Ta bort om DB inte ska nås utifrån
-    # ports:
-    #   - "50825:5432"
+    ports:
+      - "50825:5432"
     volumes:
       - pgdata:/var/lib/postgresql/data
     healthcheck:
@@ -17,7 +16,8 @@
       retries: 20
       start_period: 5s
     networks:
-      - postgres_db
+      postgres_db:
+        ipv4_address: 172.28.0.10
     restart: always
 
   app:
@@ -31,8 +31,9 @@
       postgres:
         condition: service_healthy
     networks:
-      - postgres_db
-      - public_net
+      postgres_db:
+        ipv4_address: 172.28.0.20
+      public_net: {}
     expose:
       - "80"
     restart: unless-stopped
@@ -56,137 +57,97 @@
       DEMO_SUPERVISOR_NAME: ${DEMO_SUPERVISOR_NAME}
       DEMO_SUPERVISOR_PASSWORD: ${DEMO_SUPERVISOR_PASSWORD}
     networks:
-      - public_net
+      public_net: {}
     expose:
       - "80"
     restart: unless-stopped
 
-<<<<<<< HEAD
-  # Init-container som skapar Caddyfile i named volume
+  # Init-container som skapar /caddyfile/Caddyfile i en named volume
   caddyfile_init:
-    image: alpine:3.20
-    environment:
-      DOMAIN_MAIN: "${DOMAIN_MAIN:-utbildningsintyg.se}"
-      DOMAIN_DEMO: "${DOMAIN_DEMO:-demo.utbildningsintyg.se}"
-      ACME_EMAIL: "${ACME_EMAIL:-liam@utbildningsintyg.se}"
-    volumes:
-      - caddyfile_vol:/caddyfile
-    command:
-      - sh
-      - -lc
-      - |
-        set -eu
+      image: alpine:3.20
+      environment:
+        DOMAIN_MAIN: "${DOMAIN_MAIN:-utbildningsintyg.se}"
+        DOMAIN_DEMO: "${DOMAIN_DEMO:-demo.utbildningsintyg.se}"
+        ACME_EMAIL: "${ACME_EMAIL:-liam@utbildningsintyg.se}"
+      volumes:
+        - caddyfile_vol:/caddyfile
+      command:
+        - sh
+        - -lc
+        - |
+          set -eu
 
-        cat > /caddyfile/Caddyfile <<EOF
-        {
-          email ${ACME_EMAIL}
-        }
+          cat > /caddyfile/Caddyfile <<EOF
+          {
+            email ${ACME_EMAIL}
+          }
 
-        (common_headers) {
-          encode zstd gzip
-          header {
-            Strict-Transport-Security "max-age=31536000; includeSubDomains; preload"
-            X-Content-Type-Options "nosniff"
-            Referrer-Policy "strict-origin-when-cross-origin"
+          (common_headers) {
+            encode zstd gzip
+            header {
+              Strict-Transport-Security "max-age=31536000; includeSubDomains; preload"
+              X-Content-Type-Options "nosniff"
+              Referrer-Policy "strict-origin-when-cross-origin"
+            }
           }
-        }
 
-        (common_health) {
-          handle_path /health {
-            respond "Allt fungerar" 200
+          (common_health) {
+            handle_path /health {
+              respond "Allt fungerar" 200
+            }
           }
-        }
 
-        ${DOMAIN_MAIN} {
-          import common_headers
-          import common_health
-          reverse_proxy app:80
-        }
+          ${DOMAIN_MAIN} {
+            import common_headers
+            import common_health
+            reverse_proxy app:80
+          }
 
-        ${DOMAIN_DEMO} {
-          import common_headers
-          import common_health
-          reverse_proxy app_demo:80
-        }
-        EOF
+          ${DOMAIN_DEMO} {
+            import common_headers
+            import common_health
+            reverse_proxy app_demo:80
+          }
+          EOF
 
-        echo "=== Generated Caddyfile ==="
-        head -n 80 /caddyfile/Caddyfile
-    restart: "no"
+          echo "=== Generated Caddyfile ==="
+          head -n 80 /caddyfile/Caddyfile
+      restart: "no"
 
-=======
->>>>>>> 663f6b99
+
   caddy:
     image: caddy:2-alpine
     depends_on:
+      caddyfile_init:
+        condition: service_completed_successfully
       app:
         condition: service_started
       app_demo:
         condition: service_started
-    environment:
-      DOMAIN_MAIN: "${DOMAIN_MAIN:-utbildningsintyg.se}"
-      DOMAIN_DEMO: "${DOMAIN_DEMO:-demo.utbildningsintyg.se}"
     ports:
       - "80:80"
       - "443:443"
     networks:
       - public_net
     volumes:
-<<<<<<< HEAD
+      # Här ligger Caddyfile som init-containern skapade
       - caddyfile_vol:/etc/caddy
       - caddy_data:/data
       - caddy_config:/config
     command: ["caddy", "run", "--environ", "--config", "/etc/caddy/Caddyfile"]
-=======
-      - ./deploy/certs:/etc/caddy/certs:ro
-    command:
-      - sh
-      - -lc
-      - |
-        set -eu
-
-        cat > /etc/caddy/Caddyfile <<EOF
-        (common_headers) {
-          encode zstd gzip
-          header {
-            Strict-Transport-Security "max-age=31536000; includeSubDomains; preload"
-            X-Content-Type-Options "nosniff"
-            Referrer-Policy "strict-origin-when-cross-origin"
-          }
-        }
-
-        (common_health) {
-          handle_path /health {
-            respond "Allt fungerar" 200
-          }
-        }
-
-        ${DOMAIN_MAIN} {
-          tls /etc/caddy/certs/server.crt /etc/caddy/certs/server.key
-          import common_headers
-          import common_health
-          reverse_proxy app:80
-        }
-
-        ${DOMAIN_DEMO} {
-          tls /etc/caddy/certs/server.crt /etc/caddy/certs/server.key
-          import common_headers
-          import common_health
-          reverse_proxy app_demo:80
-        }
-        EOF
-
-        echo "=== Generated Caddyfile ==="
-        head -n 80 /etc/caddy/Caddyfile
-        exec caddy run --environ --config /etc/caddy/Caddyfile
->>>>>>> 663f6b99
     restart: unless-stopped
 
 volumes:
   pgdata:
+  caddy_data:
+  caddy_config:
+  caddyfile_vol:
 
 networks:
   postgres_db:
     driver: bridge
+    ipam:
+      config:
+        - subnet: 172.28.0.0/16
   public_net:
     driver: bridge