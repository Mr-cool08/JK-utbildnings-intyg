--- conflicted
+++ resolved
@@ -439,11 +439,8 @@
 
 
 def get_username_by_personnummer_hash(personnummer_hash: str) -> Optional[str]:
-<<<<<<< HEAD
-    """Return the username tied to ``personnummer_hash`` if it exists."""
-=======
     # Return the username tied to ``personnummer_hash`` if it exists.
->>>>>>> 4149bae2
+
     with get_engine().connect() as conn:
         row = conn.execute(
             select(users_table.c.username).where(
