--- conflicted
+++ resolved
@@ -15,11 +15,8 @@
 import string
 from typing import Any, Dict, List, Optional, Sequence, Set, Tuple
 from urllib.parse import quote_plus
-<<<<<<< HEAD
-=======
 from email.message import EmailMessage
 from cryptography.hazmat.primitives.ciphers.aead import AESGCM
->>>>>>> 5624daa5
 from sqlalchemy import (
     Column,
     DateTime,
@@ -1407,48 +1404,12 @@
         user_create_user("password", pnr_hash)
 
 
-<<<<<<< HEAD
-=======
 
     
     
     
     
-def send_creation_email(to_email: str, link: str) -> None:
-    # Send a password creation link via SMTP.
-
-    # Uses STARTTLS for port 587 and connects with SSL when port 465 is specified.
-
-    normalized_email = _normalize_valid_email(to_email)
-    if normalized_email != to_email:
-        logger.debug(
-            "Normalized recipient email from %r to %s", to_email, normalized_email
-        )
-
-    settings = _load_smtp_settings()
-
-    msg = EmailMessage(policy=policy.SMTP.clone(max_line_length=1000))
-    msg["Subject"] = "Skapa ditt konto"
-    msg["From"] = settings.user
-    msg["To"] = normalized_email
-    msg["Message-ID"] = make_msgid()
-    msg["Date"] = format_datetime(datetime.now(timezone.utc))
-    msg.set_content(
-        f"""
-        <html>
-            <body style='font-family: Arial, sans-serif; line-height: 1.5;'>
-                <p>Hej,</p>
-                <p>Skapa ditt konto genom att besöka denna länk:</p>
-                <p><a href="{link}">{link}</a></p>
-                <p>Om du inte begärde detta e-postmeddelande kan du ignorera det.</p>
-            </body>
-        </html>
-        """,
-        subtype="html",
-    )
-
-    _send_email_message(msg, normalized_email, settings)
->>>>>>> 5624daa5
+
     
     
     
