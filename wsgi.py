--- conflicted
+++ resolved
@@ -2,17 +2,14 @@
 from app import app as application
 
 
-<<<<<<< HEAD
+
 # Default locations for TLS certificate and key files. The files are placed
 # directly in the ubuntu user's home directory rather than a nested
 # "certs" folder so the application can pick them up automatically when no
 # explicit environment variables are provided.
 DEFAULT_CERT_PATH = "/home/client_52_3/cert.pem"
 DEFAULT_KEY_PATH = "/home/client_52_3/key.pem"
-=======
-DEFAULT_CERT_PATH = "/home/client_52_3/certs/cert.pem"
-DEFAULT_KEY_PATH = "/home/client_52_3/certs/key.pem"
->>>>>>> f7d12dad
+
 
 
 def get_ssl_context():
