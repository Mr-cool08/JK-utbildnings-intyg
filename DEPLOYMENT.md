# Deployment

This project ships with a Docker setup and a GitHub Actions workflow that automatically builds a container image and publishes it to the GitHub Container Registry (GHCR) and Docker Hub.

## Prerequisites

- Docker or Docker Desktop installed
- A `.env` file containing the required environment variables such as `secret_key`, `smtp_server`, `smtp_user`, etc.

## Local development

You can build and run the container locally with Docker Compose:

```bash
docker compose up --build
```

The app will be available on http://localhost:8000.

## Production deployment

Images are built and pushed to GHCR and Docker Hub on every push to the `main` branch. The latest image can be pulled and started as follows (replace `OWNER` with your GitHub username or organisation in lowercase and `DOCKERHUB_USER` with your Docker Hub username):

```bash
<<<<<<< HEAD
docker pull ghcr.io/OWNER/jk-utbildnings-intyg:latest
# or
docker pull DOCKERHUB_USER/jk-utbildnings-intyg:latest

docker run -d --env-file .env -p 8000:8000 ghcr.io/OWNER/jk-utbildnings-intyg:latest
# or
docker run -d --env-file .env -p 8000:8000 DOCKERHUB_USER/jk-utbildnings-intyg:latest
=======
docker pull ghcr.io/mr-cool08/jk-utbildnings-intyg:latest

docker run -d --env-file .env -p 8000:8000 ghcr.io/mr-cool08/jk-utbildnings-intyg:latest
>>>>>>> b973aeb0
```

This exposes the application on port 8000 and loads environment variables from your local `.env` file. Mount a volume for persistent uploads if needed:

```bash
docker run -d --env-file .env -p 8000:8000 -v $(pwd)/uploads:/app/uploads ghcr.io/OWNER/jk-utbildnings-intyg:latest
# or
docker run -d --env-file .env -p 8000:8000 -v $(pwd)/uploads:/app/uploads DOCKERHUB_USER/jk-utbildnings-intyg:latest
```

Alternatively, edit `docker-compose.yml` to reference `ghcr.io/OWNER/jk-utbildnings-intyg:latest` or `DOCKERHUB_USER/jk-utbildnings-intyg:latest` as the image and run:

```bash
docker compose up -d
```
<|MERGE_RESOLUTION|>--- conflicted
+++ resolved
@@ -22,19 +22,11 @@
 Images are built and pushed to GHCR and Docker Hub on every push to the `main` branch. The latest image can be pulled and started as follows (replace `OWNER` with your GitHub username or organisation in lowercase and `DOCKERHUB_USER` with your Docker Hub username):
 
 ```bash
-<<<<<<< HEAD
-docker pull ghcr.io/OWNER/jk-utbildnings-intyg:latest
-# or
-docker pull DOCKERHUB_USER/jk-utbildnings-intyg:latest
 
-docker run -d --env-file .env -p 8000:8000 ghcr.io/OWNER/jk-utbildnings-intyg:latest
-# or
-docker run -d --env-file .env -p 8000:8000 DOCKERHUB_USER/jk-utbildnings-intyg:latest
-=======
 docker pull ghcr.io/mr-cool08/jk-utbildnings-intyg:latest
 
 docker run -d --env-file .env -p 8000:8000 ghcr.io/mr-cool08/jk-utbildnings-intyg:latest
->>>>>>> b973aeb0
+
 ```
 
 This exposes the application on port 8000 and loads environment variables from your local `.env` file. Mount a volume for persistent uploads if needed:
