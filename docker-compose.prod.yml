--- conflicted
+++ resolved
@@ -90,22 +90,11 @@
 
 configs:
   nginx_conf:
-<<<<<<< HEAD
-    external: true
-    name: jk_nginx_conf
-  nginx_app_conf:
-    external: true
-    name: jk_nginx_app_conf
-  nginx_cloudflare_conf:
-    external: true
-    name: jk_nginx_cloudflare_conf
-=======
     file: ./deploy/nginx/nginx.conf
   nginx_app_conf:
     file: ./deploy/nginx/conf.d/app.conf
   nginx_cloudflare_conf:
     file: ./deploy/nginx/conf.d/cloudflare-realip.conf
->>>>>>> fca9eb09
 
 networks:
   public_net:
